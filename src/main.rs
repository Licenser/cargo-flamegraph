use std::{
    fs::File,
    io::{BufReader, BufWriter},
    path::PathBuf,
    process::Command,
};

#[cfg(target_os = "linux")]
use inferno::collapse::perf::{Folder, Options as CollapseOptions};

#[cfg(not(target_os = "linux"))]
use inferno::collapse::dtrace::{Folder, Options as CollapseOptions};

use inferno::{
    collapse::Collapse,
    flamegraph::{from_reader, Options as FlamegraphOptions},
};

use structopt::StructOpt;

#[derive(Debug, StructOpt)]
struct Opt {
    /// Activate release mode
    #[structopt(short = "r", long = "release")]
    release: bool,

    /// Binary to run
    #[structopt(short = "b", long = "bin")]
    bin: Option<String>,

    /// Other command to run
    #[structopt(short = "e", long = "exec")]
    exec: Option<String>,

    /// Output file, flamegraph.svg if not present
    #[structopt(parse(from_os_str), short = "o", long = "output")]
    output: Option<PathBuf>,

    /// Build features to enable
    #[structopt(short = "f", long = "features")]
    features: Option<String>,
}

#[derive(Debug, StructOpt)]
#[structopt(
    name = "cargo-flamegraph",
    about = "A cargo subcommand for generating flamegraphs, using inferno"
)]
enum Opts {
    #[structopt(name = "flamegraph")]
    Flamegraph(Opt),
}

#[cfg(target_os = "linux")]
mod arch {
    use super::*;

    pub const SPAWN_ERROR: &'static str = "could not spawn perf";
    pub const WAIT_ERROR: &'static str = "unable to wait for perf \
                                          child command to exit";

<<<<<<< HEAD
    pub(crate) fn initial_command(_: Opt) -> Command {
=======
    pub(crate) fn initial_command(opt: &Opt) -> Command {
>>>>>>> 693a735f
        let mut command = Command::new("perf");

        for arg in "record -F 99 -g".split_whitespace() {
            command.arg(arg);
        }

        let workload = workload(opt);

        for item in workload.split_whitespace() {
            command.arg(item);
        }

        command
    }

    pub fn reader() -> BufReader<File> {
        let perf_script_output = Command::new("perf")
            .arg("script")
            .output()
            .expect("unable to call perf script");
        BufReader::new(&*perf_script_output.stdout)
    }
}

#[cfg(not(target_os = "linux"))]
mod arch {
    use super::*;

<<<<<<< HEAD
    pub const SPAWN_ERROR: &'static str = "could not spawn dtrace";
    pub const WAIT_ERROR: &'static str = "unable to wait for dtrace \
                                          child command to exit";

    pub(crate) fn initial_command(opt: Opt) -> Command {
        let mut command = Command::new("dtrace");
        let mut cmd: Vec<String> = "-x ustackframes=100 -n"
            .split_whitespace()
            .map(|s| s.into())
            .collect();
        cmd.push("profile-997 /pid == $target/ { @[ustack()] = count(); }".to_string());
        cmd.push("-o".to_string());
        cmd.push("out.stacks".to_string());
        cmd.push("-c".to_string());

        if let Some(exec) = opt.exec {
            cmd.push(exec);
        } else {
            let mut cargo = String::from("cargo run");

            if opt.release {
                cargo.push_str(" --release")
            }

            if let Some(bin) = opt.bin {
                cargo.push_str(" --bin ");
                cargo.push_str(&bin);
            }

            if let Some(features) = opt.features {
                cargo.push_str(" --features ");
                cargo.push_str(&features);
            }
            cmd.push(cargo);
        };

        let parts = cmd.into_iter();

        for arg in parts {
            command.arg(arg);
        }
        command
    }

    pub fn reader() -> BufReader<File> {
        let dtrace_output =
            File::open("out.stacks").expect("failed to open dtrace output file out.stacks");
        BufReader::new(dtrace_output)
    }
=======
    pub const SPAWN_ERROR: &'static str =
        "could not spawn dtrace";
    pub const WAIT_ERROR: &'static str =
        "unable to wait for dtrace \
         child command to exit";

    pub(crate) fn initial_command(opt: &Opt) -> Command {
        let workload = workload(opt);

        let mut command = Command::new("dtrace");

        let first = workload
            .split_whitespace()
            .nth(0)
            .expect("no command given");

        let basename: String =
            first.split('/').last().unwrap().into();

        let dtrace_script = format!(
            r#"profile-997 /execname == "{}"/ {{ @[ustack(100)] = count(); }}"#,
            basename
        );

        command.arg("-n");
        command.arg(&dtrace_script);

        command.arg("-o");
        command.arg("cargo-flamegraph.stacks");

        command.arg("-c");
        command.arg(&workload);

        println!(
            "dtrace -n \"{}\" -o cargo-flamegraph.stacks -c \"{}\"",
            dtrace_script, workload
        );

        command
    }

    pub fn output() -> Vec<u8> {
        let mut buf = vec![];
        let mut f = File::open("cargo-flamegraph.stacks")
            .expect("failed to open dtrace output file cargo-flamegraph.stacks");

        use std::io::Read;
        f.read_to_end(&mut buf).expect(
            "failed to read dtrace expected \
             output file cargo-flamegraph.stacks",
        );

        std::fs::remove_file("cargo-flamegraph.stacks")
            .expect(
                "unable to remove cargo-flamegraph.stacks \
                 temporary file",
            );

        buf
    }
}

fn build(opt: &Opt) {
    if opt.exec.is_some() {
        return;
    }
    let mut cmd = std::process::Command::new("cargo");
    cmd.arg("build");

    if opt.release {
        cmd.arg("--release");
    }

    if let Some(ref bin) = opt.bin {
        cmd.arg("--bin");
        cmd.arg(bin);
    }

    if let Some(ref features) = opt.features {
        cmd.arg("--features");
        cmd.arg(features);
    }

    let mut child = cmd
        .spawn()
        .expect("failed to spawn cargo build command");

    let exit_status = child.wait().expect(
        "failed to wait for cargo buld child to finish",
    );

    if !exit_status.success() {
        eprintln!("cargo build failed: {:?}", child.stderr);
        std::process::exit(1);
    }
}

fn workload(opt: &Opt) -> String {
    if let Some(ref exec) = opt.exec {
        return exec.clone();
    }

    let mut metadata_cmd =
        cargo_metadata::MetadataCommand::new();
    metadata_cmd.no_deps();
    let metadata = metadata_cmd
        .exec()
        .expect("could not access crate metadata");

    let mut binary_path = metadata.target_directory;

    if opt.release {
        binary_path.push("release");
    } else {
        binary_path.push("debug");
    }

    let targets: Vec<String> = metadata
        .packages
        .into_iter()
        .flat_map(|p| p.targets)
        .filter(|t| t.crate_types.contains(&"bin".into()))
        .map(|t| t.name)
        .collect();

    if targets.is_empty() {
        eprintln!(
            "no binary targets found, maybe you \
             wanted to pass the --exec argument \
             to cargo flamegraph?"
        );
        std::process::exit(1);
    }

    let target: &String = if let Some(ref bin) = opt.bin {
        if targets.contains(&bin) {
            bin
        } else {
            eprintln!(
                "could not find desired target {} \
                 in the targets for this crate: {:?}",
                bin, targets
            );
            std::process::exit(1);
        }
    } else if targets.len() == 1 {
        &targets[0]
    } else {
        eprintln!(
            "several possible targets found: {:?}, \
             please pass the --bin argument to cargo flamegraph \
             to choose one of them",
            targets
        );
        std::process::exit(1);
    };

    binary_path.push(target);

    binary_path.to_string_lossy().into()
>>>>>>> 693a735f
}

fn main() {
    let Opts::Flamegraph(mut opt) = Opts::from_args();

<<<<<<< HEAD
    let flamegraph_filename = opt.output.take().unwrap_or("flamegraph.svg".into());

    let mut command: Command = arch::initial_command(opt);

    let mut recorder = command.spawn().expect(arch::SPAWN_ERROR);
    recorder.wait().expect(arch::WAIT_ERROR);
=======
    build(&opt);

    let flamegraph_filename = opt
        .output
        .take()
        .unwrap_or("flamegraph.svg".into());

    let mut command = arch::initial_command(&opt);

    let mut recorder =
        command.spawn().expect(arch::SPAWN_ERROR);
    let exit_status =
        recorder.wait().expect(arch::WAIT_ERROR);

    if !exit_status.success() {
        eprintln!("failed to sample program");
        std::process::exit(1);
    }
>>>>>>> 693a735f

    let reader = arch::reader();

    let mut collapsed = vec![];

    let collapsed_writer = BufWriter::new(&mut collapsed);

    let collapse_options = CollapseOptions::default();

    Folder::from(collapse_options)
        .collapse(reader, collapsed_writer)
        .expect("unable to collapse generated profile data");

    let collapsed_reader = BufReader::new(&*collapsed);

    let flamegraph_file =
        File::create(flamegraph_filename).expect("unable to create flamegraph.svg output file");

    let flamegraph_writer = BufWriter::new(flamegraph_file);

    let flamegraph_options = FlamegraphOptions::default();

    from_reader(flamegraph_options, collapsed_reader, flamegraph_writer)
        .expect("unable to generate a flamegraph from the collapsed stack data");
}<|MERGE_RESOLUTION|>--- conflicted
+++ resolved
@@ -59,11 +59,7 @@
     pub const WAIT_ERROR: &'static str = "unable to wait for perf \
                                           child command to exit";
 
-<<<<<<< HEAD
-    pub(crate) fn initial_command(_: Opt) -> Command {
-=======
     pub(crate) fn initial_command(opt: &Opt) -> Command {
->>>>>>> 693a735f
         let mut command = Command::new("perf");
 
         for arg in "record -F 99 -g".split_whitespace() {
@@ -92,57 +88,6 @@
 mod arch {
     use super::*;
 
-<<<<<<< HEAD
-    pub const SPAWN_ERROR: &'static str = "could not spawn dtrace";
-    pub const WAIT_ERROR: &'static str = "unable to wait for dtrace \
-                                          child command to exit";
-
-    pub(crate) fn initial_command(opt: Opt) -> Command {
-        let mut command = Command::new("dtrace");
-        let mut cmd: Vec<String> = "-x ustackframes=100 -n"
-            .split_whitespace()
-            .map(|s| s.into())
-            .collect();
-        cmd.push("profile-997 /pid == $target/ { @[ustack()] = count(); }".to_string());
-        cmd.push("-o".to_string());
-        cmd.push("out.stacks".to_string());
-        cmd.push("-c".to_string());
-
-        if let Some(exec) = opt.exec {
-            cmd.push(exec);
-        } else {
-            let mut cargo = String::from("cargo run");
-
-            if opt.release {
-                cargo.push_str(" --release")
-            }
-
-            if let Some(bin) = opt.bin {
-                cargo.push_str(" --bin ");
-                cargo.push_str(&bin);
-            }
-
-            if let Some(features) = opt.features {
-                cargo.push_str(" --features ");
-                cargo.push_str(&features);
-            }
-            cmd.push(cargo);
-        };
-
-        let parts = cmd.into_iter();
-
-        for arg in parts {
-            command.arg(arg);
-        }
-        command
-    }
-
-    pub fn reader() -> BufReader<File> {
-        let dtrace_output =
-            File::open("out.stacks").expect("failed to open dtrace output file out.stacks");
-        BufReader::new(dtrace_output)
-    }
-=======
     pub const SPAWN_ERROR: &'static str =
         "could not spawn dtrace";
     pub const WAIT_ERROR: &'static str =
@@ -166,6 +111,9 @@
             r#"profile-997 /execname == "{}"/ {{ @[ustack(100)] = count(); }}"#,
             basename
         );
+      
+        command.arg("-x");
+        command.arg("ustackframes=100");
 
         command.arg("-n");
         command.arg(&dtrace_script);
@@ -303,20 +251,11 @@
     binary_path.push(target);
 
     binary_path.to_string_lossy().into()
->>>>>>> 693a735f
 }
 
 fn main() {
     let Opts::Flamegraph(mut opt) = Opts::from_args();
 
-<<<<<<< HEAD
-    let flamegraph_filename = opt.output.take().unwrap_or("flamegraph.svg".into());
-
-    let mut command: Command = arch::initial_command(opt);
-
-    let mut recorder = command.spawn().expect(arch::SPAWN_ERROR);
-    recorder.wait().expect(arch::WAIT_ERROR);
-=======
     build(&opt);
 
     let flamegraph_filename = opt
@@ -335,7 +274,6 @@
         eprintln!("failed to sample program");
         std::process::exit(1);
     }
->>>>>>> 693a735f
 
     let reader = arch::reader();
 
